#!/usr/bin/env python3
# -*- coding: utf-8 -*-
#
# Copyright (C) 2024  Laerinok
#
# This program is free software: you can redistribute it and/or modify
# it under the terms of the GNU General Public License as published by
# the Free Software Foundation, either version 3 of the License, or
# (at your option) any later version.
#
# This program is distributed in the hope that it will be useful,
# but WITHOUT ANY WARRANTY; without even the implied warranty of
# MERCHANTABILITY or FITNESS FOR A PARTICULAR PURPOSE.  See the
# GNU General Public License for more details.
#
# You should have received a copy of the GNU General Public License
# along with this program.  If not, see <https://www.gnu.org/licenses/>.

"""
This module serves as the main entry point for the Vintage Story Mods Updater application. It orchestrates the entire process of initializing the application, scanning for installed mods, checking for updates, backing up and downloading mods, and generating mod lists in JSON and PDF formats.

Key functionalities include:
- Initializing the application by loading configuration settings and language translations.
- Displaying a welcome message with version information and update status of the script itself.
- Scanning the specified mods directory to gather information about installed mods.
- Fetching mod information from local files and online API.
- Automatically checking for and downloading mod updates.
- Backing up mods before updating to prevent data loss.
- Generating mod lists in JSON and PDF formats for easy sharing and documentation.
- Providing user-friendly output and logging for debugging and information purposes.
- Handling potential errors and exceptions gracefully.
- Exiting the program with an informative message.

"""
__author__ = "Laerinok"
__version__ = "2.3.0"
__license__ = "GNU GPL v3"
__description__ = "Mods Updater for Vintage Story"
__date__ = "2025-10-09"  # Last update

# main.py


import ctypes
import logging
import platform
import sys
from pathlib import Path

from rich import print
from rich.console import Console
from rich.panel import Panel
from rich.prompt import Prompt
from rich.style import Style
from rich.text import Text

import cli
import config
import export_html
import export_json
import export_pdf
import export_report
import fetch_mod_info
import global_cache
import lang
import mods_auto_update
import mods_install
import mods_manual_update
import mods_update_checker
from utils import exit_program

console = Console()


def set_console_title(title):
    """Sets the console title if running on Windows"""
    if platform.system() == 'Windows':
        # Ignore mypy type checking since SetConsoleTitleW is dynamic
        ctypes.windll.kernel32.SetConsoleTitleW(title)  # type: ignore


def initialize_config():
    # Create config.ini if not present
    if not config.config_exists():
        print(
            f'\n\t[dark_goldenrod]First run detected - Set up config.ini -[/dark_goldenrod]\n')
        # Configure logging with log_level 'DEBUG' for the first run.
        config.configure_logging('DEBUG')
        language = config.ask_language_choice()
        # Load translations for the chosen language
        lang_path = Path(f"{config.LANG_PATH}/{language[0]}.json").resolve()
        language_cache = lang.load_translations(lang_path)

        mods_dir = config.ask_mods_directory()
        user_game_version = config.ask_game_version()
        auto_update = config.ask_auto_update()

        print(
            f"\n- {language_cache['main_language_set_to']}[dodger_blue1]{language[1]}[/dodger_blue1]")
        print(
            f"- {language_cache['main_mods_folder_path']}[dodger_blue1]{mods_dir}[/dodger_blue1]")
        print(
            f"- {language_cache['main_game_version']}[dodger_blue1]{user_game_version}[/dodger_blue1]")
        auto_update_choice = lang.get_translation(
            "config_choose_update_mode_auto") if auto_update else lang.get_translation(
            "config_choose_update_mode_manual")
        print(
            f"- {language_cache['main_mods_update_choice']}[dodger_blue1]{auto_update_choice}[/dodger_blue1]")

        # Create config.ini file
        config.create_config(language, mods_dir, user_game_version, auto_update)
        print(f"\n{language_cache['main_config_file_created']}")

        # Ask if we continue or quit to modify config.ini (e.g., to add mods to the exception list.)
<<<<<<< HEAD
        print(f"{language_cache["main_update_or_modify_config"]}")
        user_confirms_update = utils.prompt_yes_no(
            lang.get_translation("main_continue_update_prompt"),
            default=False  # Défaut est 'No', donc le programme doit sortir.
        )
=======
        print(f"{language_cache['main_update_or_modify_config']}")
        while True:
            user_confirms_update = Prompt.ask(
                f"{language_cache['main_continue_update_prompt']}",
                choices=[global_cache.language_cache["yes"][0],
                         global_cache.language_cache["no"][0]],
                default=global_cache.language_cache["no"][0])
            user_confirms_update = user_confirms_update.strip().lower()

            if user_confirms_update == global_cache.language_cache["yes"][0].lower():
                break
            elif user_confirms_update == global_cache.language_cache["no"][0].lower():
                print(f"{language_cache['main_exiting_program']}")
                utils.exit_program(
                    extra_msg=f"{lang.get_translation('main_user_exits')}")
>>>>>>> f24a3b1f

        # 2. Gestion du résultat (si 'No', on quitte)
        if not user_confirms_update:
            # Si l'utilisateur répond 'No' (ce qui correspond à False), nous sortons.
            print(f"{lang.get_translation("main_exiting_program")}")
            utils.exit_program(
                extra_msg=f"{lang.get_translation("main_user_exits")}")

    migration_performed = config.migrate_config_if_needed()

    # Load the configuration into the global cache
    config.load_config()

    # Configure the logging
    log_level = args.log_level or global_cache.config_cache["Logging"]["log_level"]
    config.configure_logging(log_level.upper())

    # Load the language translations from the config file into the global cache
    lang_path = Path(
        f"{config.LANG_PATH}/{global_cache.config_cache['Language']['language']}.json").resolve()
    global_cache.language_cache.update(lang.load_translations(lang_path))

    if migration_performed:
        print(
            f"[dark_goldenrod]{lang.get_translation('config_configuration_migrated').format(EXPECTED_VERSION=config.EXPECTED_VERSION)}[/dark_goldenrod]")


def welcome_display():
    """Displays the welcome message centered in the console."""

    # Checks for script updates
    new_version, urlscript, latest_version, changelog_text = mu_script_update.modsupdater_update()

    # Center the main title first
    title_text = f"\n\n[dodger_blue1]{lang.get_translation('main_title').format(ModsUpdater_version=__version__, ModsUpdater_author=__author__)}[/dodger_blue1]"
    console.print(title_text, justify="center")

    # Handles the update message and logs
    if new_version:
        # Log message with the full URL
        logging.info(f"Latest version: {latest_version} | Download: {urlscript}")

        # Display a simple message for the new version and a download link
        console.print(
            f'[indian_red1]- {lang.get_translation("main_new_version_available")} -[/indian_red1]',
            justify="center")
        console.print(
            f'[bold][link={urlscript}]Download v{latest_version}[/link][/bold]',
            justify="center")

        # Prompt the user to show the changelog
        show_changelog = Prompt.ask(
            f"\n{lang.get_translation('main_show_changelog_prompt')}",
            choices=["y", "n"],
            default="n"
        )

        if show_changelog.lower() == "y":
            changelog_panel = Panel(
                changelog_text,
                title=lang.get_translation("main_changelog_title"),
                border_style="dodger_blue1"
            )
            console.print(changelog_panel, justify="left")

    else:
        # Message for both log and display
        logging.info("ModsUpdater - No new version")

        text_script_new_version = f'[dodger_blue1]- {lang.get_translation("main_no_new_version_available")} - [/dodger_blue1]'
        console.print(text_script_new_version, justify="center")

    # main_max_game_version
    game_version_text = f'[dodger_blue1]{lang.get_translation("main_max_game_version")}{global_cache.config_cache["Game_Version"]["user_game_version"]}[/dodger_blue1]'
    console.print()  # Add a blank line
    console.print()  # Add another blank line
    console.print(game_version_text, justify="center")


if __name__ == "__main__":
    args = cli.parse_args()

    import utils

    # Initialize config
    initialize_config()
    set_console_title(
        lang.get_translation("main_title").format(ModsUpdater_version=__version__, ModsUpdater_author=__author__))

    import mu_script_update

    welcome_display()
    print("\n\n")

    mods_path = fetch_mod_info.get_mod_path()

    # Install from modlist.json
    if args.install_modlist:
        mods_install.main()
        exit_program()

    # Check if the 'Mods' folder is not empty and contains only archive files, not extracted archive folders.
    utils.check_mods_directory(mods_path)

    # Fetch mods info
    # fetch_mod_info.scan_and_fetch_mod_info(mods_path)
    mod_data = fetch_mod_info.scan_and_fetch_mod_info(mods_path)
    excluded_mods = mod_data['excluded_mods']

    # Check for updates and pass the --force-update flag
    mods_update_checker.check_for_mod_updates(args.force_update)

    # Dry run: list mods with updates and exit
    if args.dry_run:
        mods_to_update = global_cache.mods_data.get('mods_to_update', [])
        print("\n[bold green]-- Dry Run --[/bold green]")
        if mods_to_update:
            print(f"[bold green]{lang.get_translation('dry_run_console_updates_available')}[/bold green]\n")
            for mod in mods_to_update:
                title = f"[bold]{mod.get('Name', 'Unknown Name')}[/bold]"
                text = f"{lang.get_translation('dry_run_console_installed')}: [red]{mod.get('Old_version', 'N/A')}[/red] -> {lang.get_translation('dry_run_console_latest')}: [green]{mod.get('New_version', 'N/A')}[/green]"
                
                changelog = mod.get('Changelog', 'No changelog available.')
                if changelog:
                    text += f"\n\n[bold]{lang.get_translation('dry_run_console_changelog')}:[/bold]"
                    text += f"\n{changelog}"

                print(Panel(text, title=title, border_style="blue"))

        else:
            print(f"[bold green]{lang.get_translation('dry_run_console_no_updates')}[/bold green]")
        
        # Generate and save the dry run report
        report_path = export_report.generate_dry_run_report(mods_to_update)
        if report_path:
            print(f"\n[bold green]{lang.get_translation('dry_run_console_report_saved')}[/bold green] [blue]{report_path}[/blue]")

        exit_program()

    # Choice for auto/manual update
    auto_update_str = global_cache.config_cache['Options']['auto_update']
    auto_update_cfg = auto_update_str.lower() == 'true'

    # Download
    if global_cache.mods_data.get('incompatible_mods'):
        # Handle incompatible mods
        print(f"[yellow]{global_cache.language_cache['main_incompatible_mods_found_without_update']}[/yellow]")
        for mod in global_cache.mods_data.get('incompatible_mods'):
            print(f"[yellow] - {mod['Name']} ({mod['Old_version'] + (' for game version ' + mod['Old_version_game_Version'] if mod['Old_version_game_Version'] else '')})[/yellow]")
        incompatibility_behavior = global_cache.config_cache.get("Incompatibility_behavior", 0)
        if incompatibility_behavior == 0:
            # Use Prompt.ask to get the user's input
            user_confirms_abort = Prompt.ask(
                f"{global_cache.language_cache['main_continue_anyway_prompt']}",
                choices=[global_cache.language_cache["yes"][0],
                         global_cache.language_cache["no"][0]],
                default=global_cache.language_cache["no"][0])
            user_confirms_abort = user_confirms_abort.strip().lower()
            if user_confirms_abort == global_cache.language_cache["no"][0].lower():
                exit_program()
        elif incompatibility_behavior == 1:
            print(f"[red]{global_cache.language_cache['main_aborting_due_to_incompatibility']}[/red]")
            if not args.no_pause:
                input(f"\n{global_cache.language_cache['main_press_enter_to_exit']}")
            sys.exit()
    if auto_update_cfg:
        # Auto update mods
        if global_cache.mods_data.get('mods_to_update'):
            # Backup mods before update
            mods_to_backup = [mod['Filename'] for mod in
                              global_cache.mods_data.get('mods_to_update', [])]
            utils.backup_mods(mods_to_backup)
            # Download Mods
            mods_to_download = global_cache.mods_data.get('mods_to_update', [])
            mods_auto_update.download_mods_to_update(mods_to_download)

            # Display mods updated
            mods_auto_update.resume_mods_updated()
        else:
            print(lang.get_translation("main_mods_no_update"))
            logging.info("No updates needed for mods.")
    else:
        # Manual update mods
        if global_cache.mods_data.get('mods_to_update'):
            # Backup mods before update
            mods_to_backup = [mod['Filename'] for mod in
                              global_cache.mods_data.get('mods_to_update', [])]
            utils.backup_mods(mods_to_backup)
            # Download Mods
            mods_manual_update.perform_manual_updates(
                global_cache.mods_data['mods_to_update'])

        else:
            print(lang.get_translation("main_mods_no_update"))
            logging.info("No updates needed for mods.")

    # Modlist creation
    # Generate JSON output of the installed mods data.
    # The export_json module will internally check for the --no-json argument when saving the file,
    # allowing it to manage its own logic for skipping the export if needed.
    export_json.format_mods_data(global_cache.mods_data['installed_mods'], args)

    # Generate a PDF report of the installed mods.
    # The export_pdf module will internally check for the --no-pdf argument when saving the file,
    # allowing it to manage its own logic for skipping the export if needed.
    export_pdf.generate_pdf(global_cache.mods_data['installed_mods'], args)

    # Generate an HTML report of the installed mods.
    if not args.no_html:
        export_html.export_mods_to_html()

    if excluded_mods:
        excluded_title_style = Style(color="dark_goldenrod", bold=True)
        mod_name_style = Style(color="indian_red1")
        reason_style = Style(color="dodger_blue1",
                             italic=True)  # Nouveau style pour la raison

        print(Text(f"\n{lang.get_translation('main_excluded_mods_title')}",
                   style=excluded_title_style))

        for mod in excluded_mods:
            mod_name = mod.get('Name', mod.get('Filename', 'Unknown name'))
            # Récupérer la raison stockée par utils.py ou fetch_mod_info.py
            reason = mod.get('Reason')

            # Construire l'affichage du mod et de la raison
            if reason:
                # Créer un objet Text pour l'affichage stylisé en ligne
                text_to_print = Text("- ", style=mod_name_style)
                text_to_print.append(mod_name, style=mod_name_style)
                # Utiliser Text.append pour ajouter la raison entre parenthèses
                # On assume ici l'existence d'une clé de traduction générique si besoin,
                # mais la raison (reason) est déjà la traduction complète (ex: "Excluded by user...")
                text_to_print.append(f" ({reason})", style=reason_style)
                print(text_to_print)
            else:
                # Fallback pour un mod sans raison (devrait être rare après les modifications)
                print(Text(f"- {mod_name}", style=mod_name_style))

        print()
    else:
        logging.info("No mods were found in the exclusion list.")

    # display logs path
    log_file_path = global_cache.config_cache.get('LOGS_PATH')
    if log_file_path:
        print(
            f"[dodger_blue1]{lang.get_translation('main_logs_location')}[/dodger_blue1]\n[green]{log_file_path}[/green]\n")
    else:
        logging.warning("Could not retrieve logs path from global cache.")
        print(f"\n{lang.get_translation('main_logs_location_error')}\n")

    # End of programm
    utils.exit_program(extra_msg="", do_exit=False)
    if not args.no_pause:
        input(f"\n{lang.get_translation('main_press_enter_to_exit')}")
    sys.exit()<|MERGE_RESOLUTION|>--- conflicted
+++ resolved
@@ -36,7 +36,7 @@
 __version__ = "2.3.0"
 __license__ = "GNU GPL v3"
 __description__ = "Mods Updater for Vintage Story"
-__date__ = "2025-10-09"  # Last update
+__date__ = "2025-08-26"  # Last update
 
 # main.py
 
@@ -59,7 +59,6 @@
 import export_html
 import export_json
 import export_pdf
-import export_report
 import fetch_mod_info
 import global_cache
 import lang
@@ -112,13 +111,6 @@
         print(f"\n{language_cache['main_config_file_created']}")
 
         # Ask if we continue or quit to modify config.ini (e.g., to add mods to the exception list.)
-<<<<<<< HEAD
-        print(f"{language_cache["main_update_or_modify_config"]}")
-        user_confirms_update = utils.prompt_yes_no(
-            lang.get_translation("main_continue_update_prompt"),
-            default=False  # Défaut est 'No', donc le programme doit sortir.
-        )
-=======
         print(f"{language_cache['main_update_or_modify_config']}")
         while True:
             user_confirms_update = Prompt.ask(
@@ -134,14 +126,9 @@
                 print(f"{language_cache['main_exiting_program']}")
                 utils.exit_program(
                     extra_msg=f"{lang.get_translation('main_user_exits')}")
->>>>>>> f24a3b1f
-
-        # 2. Gestion du résultat (si 'No', on quitte)
-        if not user_confirms_update:
-            # Si l'utilisateur répond 'No' (ce qui correspond à False), nous sortons.
-            print(f"{lang.get_translation("main_exiting_program")}")
-            utils.exit_program(
-                extra_msg=f"{lang.get_translation("main_user_exits")}")
+
+            else:
+                pass
 
     migration_performed = config.migrate_config_if_needed()
 
@@ -169,7 +156,7 @@
     new_version, urlscript, latest_version, changelog_text = mu_script_update.modsupdater_update()
 
     # Center the main title first
-    title_text = f"\n\n[dodger_blue1]{lang.get_translation('main_title').format(ModsUpdater_version=__version__, ModsUpdater_author=__author__)}[/dodger_blue1]"
+    title_text = f"\n\n[dodger_blue1]{lang.get_translation('main_title').format(ModsUpdater_version=__version__)}[/dodger_blue1]"
     console.print(title_text, justify="center")
 
     # Handles the update message and logs
@@ -222,7 +209,7 @@
     # Initialize config
     initialize_config()
     set_console_title(
-        lang.get_translation("main_title").format(ModsUpdater_version=__version__, ModsUpdater_author=__author__))
+        lang.get_translation("main_title").format(ModsUpdater_version=__version__))
 
     import mu_script_update
 
@@ -246,33 +233,6 @@
 
     # Check for updates and pass the --force-update flag
     mods_update_checker.check_for_mod_updates(args.force_update)
-
-    # Dry run: list mods with updates and exit
-    if args.dry_run:
-        mods_to_update = global_cache.mods_data.get('mods_to_update', [])
-        print("\n[bold green]-- Dry Run --[/bold green]")
-        if mods_to_update:
-            print(f"[bold green]{lang.get_translation('dry_run_console_updates_available')}[/bold green]\n")
-            for mod in mods_to_update:
-                title = f"[bold]{mod.get('Name', 'Unknown Name')}[/bold]"
-                text = f"{lang.get_translation('dry_run_console_installed')}: [red]{mod.get('Old_version', 'N/A')}[/red] -> {lang.get_translation('dry_run_console_latest')}: [green]{mod.get('New_version', 'N/A')}[/green]"
-                
-                changelog = mod.get('Changelog', 'No changelog available.')
-                if changelog:
-                    text += f"\n\n[bold]{lang.get_translation('dry_run_console_changelog')}:[/bold]"
-                    text += f"\n{changelog}"
-
-                print(Panel(text, title=title, border_style="blue"))
-
-        else:
-            print(f"[bold green]{lang.get_translation('dry_run_console_no_updates')}[/bold green]")
-        
-        # Generate and save the dry run report
-        report_path = export_report.generate_dry_run_report(mods_to_update)
-        if report_path:
-            print(f"\n[bold green]{lang.get_translation('dry_run_console_report_saved')}[/bold green] [blue]{report_path}[/blue]")
-
-        exit_program()
 
     # Choice for auto/manual update
     auto_update_str = global_cache.config_cache['Options']['auto_update']
@@ -348,32 +308,13 @@
 
     if excluded_mods:
         excluded_title_style = Style(color="dark_goldenrod", bold=True)
-        mod_name_style = Style(color="indian_red1")
-        reason_style = Style(color="dodger_blue1",
-                             italic=True)  # Nouveau style pour la raison
+        excluded_mod_style = Style(color="indian_red1")
 
         print(Text(f"\n{lang.get_translation('main_excluded_mods_title')}",
                    style=excluded_title_style))
-
         for mod in excluded_mods:
             mod_name = mod.get('Name', mod.get('Filename', 'Unknown name'))
-            # Récupérer la raison stockée par utils.py ou fetch_mod_info.py
-            reason = mod.get('Reason')
-
-            # Construire l'affichage du mod et de la raison
-            if reason:
-                # Créer un objet Text pour l'affichage stylisé en ligne
-                text_to_print = Text("- ", style=mod_name_style)
-                text_to_print.append(mod_name, style=mod_name_style)
-                # Utiliser Text.append pour ajouter la raison entre parenthèses
-                # On assume ici l'existence d'une clé de traduction générique si besoin,
-                # mais la raison (reason) est déjà la traduction complète (ex: "Excluded by user...")
-                text_to_print.append(f" ({reason})", style=reason_style)
-                print(text_to_print)
-            else:
-                # Fallback pour un mod sans raison (devrait être rare après les modifications)
-                print(Text(f"- {mod_name}", style=mod_name_style))
-
+            print(Text(f"- {mod_name}", style=excluded_mod_style))
         print()
     else:
         logging.info("No mods were found in the exclusion list.")
