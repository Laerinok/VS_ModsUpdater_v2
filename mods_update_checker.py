#!/usr/bin/env python3
# -*- coding: utf-8 -*-
#
# Copyright (C) 2024  Laerinok
#
# This program is free software: you can redistribute it and/or modify
# it under the terms of the GNU General Public License as published by
# the Free Software Foundation, either version 3 of the License, or
# (at your option) any later version.
#
# This program is distributed in the hope that it will be useful,
# but WITHOUT ANY WARRANTY; without even the implied warranty of
# MERCHANTABILITY or FITNESS FOR A PARTICULAR PURPOSE.  See the
# GNU General Public License for more details.
#
# You should have received a copy of the GNU General Public License
# along with this program.  If not, see <https://www.gnu.org/licenses/>.

"""


"""
__author__ = "Laerinok"
__version__ = "2.3.0"
__date__ = "2025-10-03"  # Last update

# mods_update_checker.py

import logging
from concurrent.futures import ThreadPoolExecutor, as_completed
from packaging.version import Version
from enum import Enum

import global_cache
from utils import version_compare, VersionCompareState, check_excluded_mods, convert_html_to_markdown

class ModUpdateStatus(Enum):
    UP_TO_DATE = "up_to_date"
    UPDATE_AVAILABLE = "update_available"
    NO_COMPATIBILITY = "no_compatibility"

class ProcessModResult:
    status: ModUpdateStatus
    update_info: dict[str, str] | None

    def __init__(self, status, update_info=None):
        self.status = status
        self.update_info = update_info

def check_for_mod_updates(force_update=False):
    """
    Automates the mod update checking process, comparing local versions
    with latest available versions after filtering out user-excluded mods.
    """
<<<<<<< HEAD

    # Reset excluded_mods list. (Technical Debt Note: Review if fetch_mod_info runs first
    # and if clearing its API failures here is desirable.)
    global_cache.mods_data["excluded_mods"] = []

    mods_to_process = []

    # Pre-filter mods excluded by user configuration (Case 1)
    for mod in global_cache.mods_data.get("installed_mods", []):
        mod_filename = mod.get('Filename')
        mod_name = mod.get('Name')

        # If excluded, utils.check_excluded_mods adds the reason to global_cache.
        if check_excluded_mods(mod_filename, mod_name):
            continue

        mods_to_process.append(mod)

    mods_to_update = []

    # Launch parallel processing on the remaining mods
=======
    check_excluded_mods()  # Update excluded mods list
    excluded_filenames = [mod['Filename'] for mod in
                          global_cache.mods_data.get("excluded_mods", [])]
    mods_to_update: list[dict[str, str]] = []
    incompatible_mods: list[dict[str, str]] = []
>>>>>>> f24a3b1f
    with ThreadPoolExecutor() as executor:
        futures = []
        for mod in mods_to_process:
            # IMPORTANT: Removed 'excluded_filenames' argument.
            futures.append(executor.submit(process_mod, mod, force_update))

        for future in as_completed(futures):
            mod_data: ProcessModResult = future.result()
            if mod_data.status == ModUpdateStatus.UPDATE_AVAILABLE:
                mods_to_update.append(mod_data.update_info)
            elif mod_data.status == ModUpdateStatus.NO_COMPATIBILITY:
                incompatible_mods.append(mod_data.update_info)

    global_cache.mods_data['mods_to_update'] = sorted(mods_to_update,
<<<<<<< HEAD
                                                      key=lambda item: item[
                                                          "Name"].lower())


def process_mod(mod, force_update):
=======
                                                      key=lambda mod: mod['Name'].lower())
    global_cache.mods_data['incompatible_mods'] = sorted(incompatible_mods,
                                                          key=lambda mod: mod['Name'].lower())

def process_mod(mod, excluded_filenames, force_update) -> ProcessModResult:
>>>>>>> f24a3b1f
    """
    Processes a single mod to check for updates and fetch changelog.
    Returns the mod data if an update is found, otherwise None.
    """
    mod_name = mod.get('Name')

    if not mod.get("Mod_url"):
        # This mod failed API fetch in fetch_mod_info.py (Case 2),
        # so it has incomplete data and should be skipped for update check.
        # It should already be in the 'excluded_mods' list.
        logging.warning(
            f"Skipping update check for {mod_name}: missing API data (Mod_url).")
        return None

    # Determine the correct download URL
    download_url = mod.get("latest_version_dl_url")
    changelog_markdown = ""
    user_game_ver = Version(global_cache.config_cache['Game_Version']['user_game_version'])

    # Check if a new version is available or if a force update is requested
    mod_latest_version_for_game_version = mod.get("mod_latest_version_for_game_version", None)
    version_compare_result = version_compare(mod["Local_Version"], mod_latest_version_for_game_version) if mod_latest_version_for_game_version else None
    if version_compare_result in [VersionCompareState.LOCAL_VERSION_BEHIND, VersionCompareState.LOCAL_VERSION_AHEAD]:
        # A new version is available or the current version is too recent, use its URL and changelog
        raw_changelog_html = mod.get("Changelog")
        if raw_changelog_html is not None:
            changelog_markdown = convert_html_to_markdown(raw_changelog_html)
        else:
            logging.info(f"Changelog for {mod['Name']} not available.")

    elif force_update:
        # No new version, but force update is active, use the installed version's URL
        download_url = mod.get("installed_download_url")
        # For a forced update, the changelog is not relevant, we can keep it blank or copy the existing one.
        # Here we just keep it blank as it's a re-install of the same version.

    else:
        # If no update is available and an update was necessary for the mod, then we raise an error
        mod_game_version = mod.get("Game_Version", None)
        if mod_game_version:
            mod_game_version = Version(mod_game_version)
            if (mod_game_version.major, mod_game_version.minor) != (user_game_ver.major, user_game_ver.minor):
                return ProcessModResult(ModUpdateStatus.NO_COMPATIBILITY, 
                                        {
                                            "Name": mod['Name'],
                                            "Old_version": mod['Local_Version'],
                                            "Old_version_game_Version": mod.get("Game_Version", None),
                                            "New_version": mod.get('mod_latest_version_for_game_version',
                                                                    mod['Local_Version']),
                                            "Changelog": None,
                                            "Filename": mod['Filename'],
                                            "download_url": None
                                        })
        # No update available or necessary and no force update, so we don't return any data
        return ProcessModResult(ModUpdateStatus.UP_TO_DATE)

    if download_url:
        return ProcessModResult(ModUpdateStatus.UPDATE_AVAILABLE, 
                                {
                                    "Name": mod['Name'],
                                    "Old_version": mod['Local_Version'],
                                    "Old_version_game_Version": mod.get("Game_Version", None),
                                    "New_version": mod.get('mod_latest_version_for_game_version',
                                                            mod['Local_Version']),
                                    "Changelog": changelog_markdown,
                                    "Filename": mod['Filename'],
                                    "download_url": download_url
                                })

    return None<|MERGE_RESOLUTION|>--- conflicted
+++ resolved
@@ -22,7 +22,7 @@
 """
 __author__ = "Laerinok"
 __version__ = "2.3.0"
-__date__ = "2025-10-03"  # Last update
+__date__ = "2025-08-25"  # Last update
 
 # mods_update_checker.py
 
@@ -32,7 +32,7 @@
 from enum import Enum
 
 import global_cache
-from utils import version_compare, VersionCompareState, check_excluded_mods, convert_html_to_markdown
+from utils import version_compare, check_excluded_mods, convert_html_to_markdown
 
 class ModUpdateStatus(Enum):
     UP_TO_DATE = "up_to_date"
@@ -49,44 +49,29 @@
 
 def check_for_mod_updates(force_update=False):
     """
-    Automates the mod update checking process, comparing local versions
-    with latest available versions after filtering out user-excluded mods.
+    This module automates the process of checking for updates to installed mods.
+    It compares local mod versions with the latest available versions and retrieves changelogs for mods that require updates.
+
+    Key functionalities include:
+    - Checking for mod updates by comparing local and latest available versions.
+    - Handling excluded mods to skip them during the update check.
+    - Fetching changelogs for updated mods using the fetch_changelog module.
+    - Populating the global_cache['mods_to_update'] list with relevant mod information.
+    - Utilizing multithreading to efficiently process multiple mods.
+    - Providing detailed logging for debugging and monitoring.
     """
-<<<<<<< HEAD
-
-    # Reset excluded_mods list. (Technical Debt Note: Review if fetch_mod_info runs first
-    # and if clearing its API failures here is desirable.)
-    global_cache.mods_data["excluded_mods"] = []
-
-    mods_to_process = []
-
-    # Pre-filter mods excluded by user configuration (Case 1)
-    for mod in global_cache.mods_data.get("installed_mods", []):
-        mod_filename = mod.get('Filename')
-        mod_name = mod.get('Name')
-
-        # If excluded, utils.check_excluded_mods adds the reason to global_cache.
-        if check_excluded_mods(mod_filename, mod_name):
-            continue
-
-        mods_to_process.append(mod)
-
-    mods_to_update = []
-
-    # Launch parallel processing on the remaining mods
-=======
     check_excluded_mods()  # Update excluded mods list
     excluded_filenames = [mod['Filename'] for mod in
                           global_cache.mods_data.get("excluded_mods", [])]
     mods_to_update: list[dict[str, str]] = []
     incompatible_mods: list[dict[str, str]] = []
->>>>>>> f24a3b1f
     with ThreadPoolExecutor() as executor:
         futures = []
-        for mod in mods_to_process:
-            # IMPORTANT: Removed 'excluded_filenames' argument.
-            futures.append(executor.submit(process_mod, mod, force_update))
+        for mod in global_cache.mods_data.get("installed_mods", []):
+            # Pass the force_update flag to the worker function
+            futures.append(executor.submit(process_mod, mod, excluded_filenames, force_update))
 
+        # We collect the results from the threads
         for future in as_completed(futures):
             mod_data: ProcessModResult = future.result()
             if mod_data.status == ModUpdateStatus.UPDATE_AVAILABLE:
@@ -95,32 +80,18 @@
                 incompatible_mods.append(mod_data.update_info)
 
     global_cache.mods_data['mods_to_update'] = sorted(mods_to_update,
-<<<<<<< HEAD
-                                                      key=lambda item: item[
-                                                          "Name"].lower())
-
-
-def process_mod(mod, force_update):
-=======
                                                       key=lambda mod: mod['Name'].lower())
     global_cache.mods_data['incompatible_mods'] = sorted(incompatible_mods,
                                                           key=lambda mod: mod['Name'].lower())
 
 def process_mod(mod, excluded_filenames, force_update) -> ProcessModResult:
->>>>>>> f24a3b1f
     """
     Processes a single mod to check for updates and fetch changelog.
     Returns the mod data if an update is found, otherwise None.
     """
-    mod_name = mod.get('Name')
-
-    if not mod.get("Mod_url"):
-        # This mod failed API fetch in fetch_mod_info.py (Case 2),
-        # so it has incomplete data and should be skipped for update check.
-        # It should already be in the 'excluded_mods' list.
-        logging.warning(
-            f"Skipping update check for {mod_name}: missing API data (Mod_url).")
-        return None
+    if mod['Filename'] in excluded_filenames:
+        logging.info(f"Skipping excluded mod: {mod['Name']}")
+        return None  # We return None if the mod is excluded
 
     # Determine the correct download URL
     download_url = mod.get("latest_version_dl_url")
@@ -128,10 +99,9 @@
     user_game_ver = Version(global_cache.config_cache['Game_Version']['user_game_version'])
 
     # Check if a new version is available or if a force update is requested
-    mod_latest_version_for_game_version = mod.get("mod_latest_version_for_game_version", None)
-    version_compare_result = version_compare(mod["Local_Version"], mod_latest_version_for_game_version) if mod_latest_version_for_game_version else None
-    if version_compare_result in [VersionCompareState.LOCAL_VERSION_BEHIND, VersionCompareState.LOCAL_VERSION_AHEAD]:
-        # A new version is available or the current version is too recent, use its URL and changelog
+    if mod.get("mod_latest_version_for_game_version") and version_compare(
+            mod["Local_Version"], mod["mod_latest_version_for_game_version"]):
+        # A new version is available, use its URL and changelog
         raw_changelog_html = mod.get("Changelog")
         if raw_changelog_html is not None:
             changelog_markdown = convert_html_to_markdown(raw_changelog_html)
